--- conflicted
+++ resolved
@@ -76,19 +76,17 @@
 /docs/efm/4.1/*  /docs/efm/4/:splat  301
 /docs/efm/4.2/*  /docs/efm/4/:splat  301
 
-<<<<<<< HEAD
 # JDBC Connector
 #   collapsed versions
 /docs/jdbc_connector/42.2.8.1/*  /docs/jdbc_connector/latest/:splat  301
 /docs/jdbc_connector/42.2.9.1/*  /docs/jdbc_connector/latest/:splat  301
 /docs/jdbc_connector/42.2.12.3/*  /docs/jdbc_connector/latest/:splat  301
 /docs/jdbc_connector/42.2.19.1/*  /docs/jdbc_connector/latest/:splat  301
-=======
+
 # PostGIS
 # Consolidated to latest version
 /docs/postgis/3.1.4/*  /docs/postgis/latest/:splat 301
 /docs/postgis/3.1.2/*  /docs/postgis/latest/:splat 301
->>>>>>> c6fa869a
 
 # MTK
 # EOL'd versions
