--- conflicted
+++ resolved
@@ -1,122 +1,18 @@
 export const indexLinkList = [
   {
-    sectionName: 'EDB Products',
+    sectionName: 'Sample heading 1',
     links: [
-<<<<<<< HEAD
-      { title: 'EDB Postgres Advanced Server', url: '/epas/12' },
-      { title: 'Cloud Database Service', url: '/cds/1' },
-      { title: 'Ark Platform', url: '/ark/1' },
-=======
       { title: 'Sample link', url: '#', iconName: 'container' },
       { title: 'Sample link', url: '#', iconName: 'edbpem' },
       { title: 'Sample link', url: '#', iconName: 'edbsymbol' },
->>>>>>> 87b8b1f8
     ],
   },
   {
-    sectionName: 'EDB Postgres Tools',
+    sectionName: 'Sample heading 2',
     links: [
-<<<<<<< HEAD
-      { title: 'Backup and Recovery Tool', url: '/bart/1' },
-      { title: 'Postgres Enterprise Manager', url: '/pem/1' },
-      { title: 'Failover Manager', url: '/efm/1' },
-=======
       { title: 'Sample link', url: '#', iconName: 'enterprise' },
       { title: 'Sample link', url: '#', iconName: 'hardtofind' },
       { title: 'Sample link', url: '#', iconName: 'highavailability' },
->>>>>>> 87b8b1f8
     ],
   },
-];
-
-export const linkGroups = [
-  {
-    name: 'EDB Postgres Advanced Server',
-    links: [
-      { name: 'Installation Guide for Linux', link: '/epas/epas_inst_linux' },
-      {
-        name: 'Installation Guide for Windows',
-        link: '/epas/epas_inst_windows',
-      },
-      { name: 'User Guide', link: '/epas/edb_plus_guide' },
-    ],
-  },
-  {
-    name: 'EDB Postgres Ark Platform',
-    links: [
-      { name: 'Installation Guide for Linux', link: '/epas/epas_inst_linux' },
-      {
-        name: 'Installation Guide for Windows',
-        link: '/epas/epas_inst_windows',
-      },
-      { name: 'User Guide', link: '/epas/edb_plus_guide' },
-    ],
-  },
-  {
-    name: 'EDB Postgres Backup and Recovery Tool',
-    links: [
-      { name: 'Installation Guide for Linux', link: '/epas/epas_inst_linux' },
-      {
-        name: 'Installation Guide for Windows',
-        link: '/epas/epas_inst_windows',
-      },
-      { name: 'User Guide', link: '/epas/edb_plus_guide' },
-    ],
-  },
-  {
-    name: 'EDB Postgres Cloud Database Service',
-    links: [
-      { name: 'Installation Guide for Linux', link: '/epas/epas_inst_linux' },
-      {
-        name: 'Installation Guide for Windows',
-        link: '/epas/epas_inst_windows',
-      },
-      { name: 'User Guide', link: '/epas/edb_plus_guide' },
-    ],
-  },
-  {
-    name: 'EDB Postgres Enterprise Manager',
-    links: [
-      { name: 'Installation Guide for Linux', link: '/epas/epas_inst_linux' },
-      {
-        name: 'Installation Guide for Windows',
-        link: '/epas/epas_inst_windows',
-      },
-      { name: 'User Guide', link: '/epas/edb_plus_guide' },
-    ],
-  },
-  {
-    name: 'EDB Postgres Failover Manager',
-    links: [
-      { name: 'Installation Guide for Linux', link: '/epas/epas_inst_linux' },
-      {
-        name: 'Installation Guide for Windows',
-        link: '/epas/epas_inst_windows',
-      },
-      { name: 'User Guide', link: '/epas/edb_plus_guide' },
-    ],
-  },
-];
-
-export const articles = [
-  {
-    title: 'Node.js Recipes',
-    summary:
-      'Lorem ipsum dolor, sit amet consectetur adipisicing elit. Eligendi, quibusdam laudantium architecto nobis fugiat magnam!',
-  },
-  {
-    title: 'Configuring a Postgres Docker container',
-    summary:
-      'Lorem ipsum dolor, sit amet consectetur adipisicing elit. Eligendi, quibusdam laudantium architecto nobis fugiat magnam!',
-  },
-  {
-    title: 'Making Postgres queries faster',
-    summary:
-      'Lorem ipsum dolor, sit amet consectetur adipisicing elit. Eligendi, quibusdam laudantium architecto nobis fugiat magnam!',
-  },
-  {
-    title: 'Getting Started with Connectors',
-    summary:
-      'Lorem ipsum dolor, sit amet consectetur adipisicing elit. Eligendi, quibusdam laudantium architecto nobis fugiat magnam!',
-  },
 ];