--- conflicted
+++ resolved
@@ -182,11 +182,7 @@
   </DropdownButton>
 );
 
-<<<<<<< HEAD
-const DocTemplate = ({ data, pageContext, path: ogPagePath }) => {
-=======
 const DocTemplate = ({ data, pageContext }) => {
->>>>>>> 54bd526a
   const { fields, frontmatter, body, tableOfContents } = data.mdx;
   const { path, mtime } = fields;
   const depth = path.split('/').length;
@@ -213,7 +209,6 @@
     ),
   };
 
-  console.log(pagePath);
   const showToc = !!tableOfContents.items;
 
   return (
