--- conflicted
+++ resolved
@@ -113,11 +113,7 @@
   );
   // console.log(newList);
   const tree = orderTree(makeTree(newList), navOrder);
-<<<<<<< HEAD
-  // console.log(makeTree(newList));
-=======
   // console.log(pagePath);
->>>>>>> de1ec8ec
 
   return (
     <ul className="list-unstyled mt-0">
