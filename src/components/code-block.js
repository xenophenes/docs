--- conflicted
+++ resolved
@@ -124,19 +124,9 @@
 };
 
 const OutputPre = ({ content }) => (
-<<<<<<< HEAD
   <div className="mt-1 output-block">
-    <div className="codeblock-controls output-label pl-2 pr-2 pt-2">
-      Output
-    </div>
-    <pre className="language-text m-0 br-tl-0 br-tr-0">
-      { content }
-    </pre>
-=======
-  <div className="mt-1">
-    <div className="codeblock-controls pl-2 pr-2 pt-2">OUTPUT</div>
+    <div className="codeblock-controls output-label pl-2 pr-2 pt-2">Output</div>
     <pre className="language-text m-0 br-tl-0 br-tr-0">{content}</pre>
->>>>>>> e7d7513e
   </div>
 );
 
