--- conflicted
+++ resolved
@@ -1,11 +1,7 @@
 import React from 'react';
 import { Container } from 'react-bootstrap';
 import { indexLinkList } from '../constants/index-link-list';
-<<<<<<< HEAD
-import Icon, { iconNames } from '../components/icon';
-=======
 import Icon, { iconNames } from '../components/icon/';
->>>>>>> 87b8b1f8
 import {
   Footer,
   IndexLinks,
