--- conflicted
+++ resolved
@@ -130,15 +130,10 @@
                     9.5
                   </Link>
                 </li>
-<<<<<<< HEAD
-                {/* <li>
-                  <Link to="/#">PostgreSQL</Link>
-                </li> */}
-=======
+
                 <li className="my-2">
                   <Link to="/postgresql">PostgreSQL</Link>
                 </li>
->>>>>>> 30996e4c
               </ul>
             </div>
           </div>
@@ -227,15 +222,9 @@
                   </span>
                   <Link to="/pem/7.6">7.6</Link>
                 </li>
-<<<<<<< HEAD
-                {/* <li>
-                  <Link to="/#">pgAdmin</Link>
-                </li> */}
-=======
                 <li className="my-2">
                   <Link to="/pgadmin">pgAdmin</Link>
                 </li>
->>>>>>> 30996e4c
               </ul>
             </div>
           </div>
