{% extends "platformBase/base.njk" %}
{% block prerequisites %}
```shell
# Install the repository configuration and enter your EDB repository
# credentials when prompted
zypper addrepo https://zypp.enterprisedb.com/suse/edb-sles.repo

# Install SUSEConnect to register the host with SUSE, allowing access 
# to SUSE repositories
zypper install SUSEConnect

# Register the host with SUSE, allowing access to SUSE repositories
# Replace 'REGISTRATION_CODE' and 'EMAIL' with your SUSE 
# registration information
SUSEConnect -r 'REGISTRATION_CODE' -e 'EMAIL'

<<<<<<< HEAD
# Activate the required SUSE modules
=======
# Activate the required SUSE module
{%- block activateSUSEmodule %}
>>>>>>> 92fd8108
SUSEConnect -p PackageHub/12.5/{{ platform.arch }}
SUSEConnect -p sle-sdk/12.5/{{ platform.arch }}
{% endblock activateSUSEmodule %}

# Refresh the metadata
zypper refresh
```
{% endblock prerequisites %}
{% block installCommand %}
```shell
zypper -n install {{ packageName }}
```
{% endblock installCommand %}<|MERGE_RESOLUTION|>--- conflicted
+++ resolved
@@ -14,12 +14,8 @@
 # registration information
 SUSEConnect -r 'REGISTRATION_CODE' -e 'EMAIL'
 
-<<<<<<< HEAD
 # Activate the required SUSE modules
-=======
-# Activate the required SUSE module
 {%- block activateSUSEmodule %}
->>>>>>> 92fd8108
 SUSEConnect -p PackageHub/12.5/{{ platform.arch }}
 SUSEConnect -p sle-sdk/12.5/{{ platform.arch }}
 {% endblock activateSUSEmodule %}
