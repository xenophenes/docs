---
title: "Using a ref cursor in a .NET application"

---

<div id="using_a_ref_cursor_in_a_net_application" class="registered_link"></div>

A `ref cursor` is a cursor variable that contains a pointer to a query result set. The result set is determined by executing the `OPEN FOR` statement using the cursor variable. A cursor variable isn't tied to a particular query like a static cursor. You can open the same cursor variable a number of times with the `OPEN FOR` statement containing different queries and each time. A new result set is created for that query and made available by way of the cursor variable. You can declare a cursor variable in two ways:

-   Use the `SYS_REFCURSOR` built-in data type to declare a weakly typed ref cursor.
-   Define a strongly typed ref cursor that declares a variable of that type.

`SYS_REFCURSOR` is a ref cursor type that allows any result set to be associated with it. This is known as a weakly typed ref cursor. The following example is a declaration of a weakly typed ref cursor:

 `name SYS_REFCURSOR`;

Following is an example of a strongly typed ref cursor:

 `TYPE <cursor_type_name> IS REF CURSOR RETURN emp%ROWTYPE`;

## Creating the stored procedure

<<<<<<< HEAD
The following sample code creates a stored procedure called `refcur_inout_callee`. It specifies the data type of the ref cursor being passed as an OUT parameter. To create the sample procedure, invoke EDB-PSQL and connect to the Advanced Server host database. Enter the following SPL code at the command line:
=======
The following sample code creates a stored procedure called `refcur_inout_callee`. To create the sample procedure, invoke EDB-PSQL and connect to the EDB Postgres Advanced Server host database. Enter the following SPL code at the command line:
>>>>>>> 1d84edf6

```Text
CREATE OR REPLACE PROCEDURE
  refcur_inout_callee(v_refcur OUT SYS_REFCURSOR)
IS
BEGIN
   OPEN v_refcur FOR SELECT ename FROM emp;
END;
```

<<<<<<< HEAD
=======
To use this procedure from .NET code, you must specify the data type of the ref cursor being passed as an `IN` parameter, as shown in the script.

>>>>>>> 1d84edf6
The following C# code uses the stored procedure to retrieve employee names from the `emp` table:

```Text
using System;
using System.Data;
using EnterpriseDB.EDBClient;
using System.Configuration;

namespace EDBRefCursor
{
    class EmpRefcursor
    {
        [STAThread]
        static void Main(string[] args)
        {
            string strConnectionString =
            ConfigurationManager.AppSettings["DB_CONN_STRING"];
            EDBConnection conn = new EDBConnection(strConnectionString);
            conn.Open();
            try
            {
                EDBTransaction tran = conn.BeginTransaction();
                EDBCommand command = new EDBCommand("refcur_inout_callee",
                    conn);
                command.CommandType = CommandType.StoredProcedure;
                command.Transaction = tran;
                command.Parameters.Add(new EDBParameter("refCursor",
                    EDBTypes.EDBDbType.Refcursor, 10, "refCursor",

                ParameterDirection.Output, false, 2, 2,
                    System.Data.DataRowVersion.Current, null));

                command.Prepare();
                command.Parameters[0].Value = null;

                command.ExecuteNonQuery();
                String cursorName = command.Parameters[0].Value.ToString();
                command.CommandText = "fetch all in \"" + cursorName + "\"";
                command.CommandType = CommandType.Text;

                EDBDataReader reader =
                    command.ExecuteReader(CommandBehavior.SequentialAccess);
                int fc = reader.FieldCount;
                while (reader.Read())
                {
                    for (int i = 0; i < fc; i++)
                    {
                        Console.WriteLine(reader.GetString(i));
                    }
                }
                reader.Close();
                tran.Commit();
            }
            catch (Exception ex)
            {
                Console.WriteLine(ex.Message.ToString());
            }
        }
    }
}
```

The following .NET code snippet displays the result on the console:

```Text
for(int i = 0;i < fc; i++)
{
    Console.WriteLine(reader.GetString(i));
}
```

You must bind the `EDBDbType.RefCursor` type in `EDBParameter()` if you're using a ref cursor parameter.<|MERGE_RESOLUTION|>--- conflicted
+++ resolved
@@ -20,11 +20,7 @@
 
 ## Creating the stored procedure
 
-<<<<<<< HEAD
-The following sample code creates a stored procedure called `refcur_inout_callee`. It specifies the data type of the ref cursor being passed as an OUT parameter. To create the sample procedure, invoke EDB-PSQL and connect to the Advanced Server host database. Enter the following SPL code at the command line:
-=======
-The following sample code creates a stored procedure called `refcur_inout_callee`. To create the sample procedure, invoke EDB-PSQL and connect to the EDB Postgres Advanced Server host database. Enter the following SPL code at the command line:
->>>>>>> 1d84edf6
+The following sample code creates a stored procedure called `refcur_inout_callee`. It specifies the data type of the ref cursor being passed as an OUT parameter. To create the sample procedure, invoke EDB-PSQL and connect to the EDB Postgres Advanced Server host database. Enter the following SPL code at the command line:
 
 ```Text
 CREATE OR REPLACE PROCEDURE
@@ -35,11 +31,6 @@
 END;
 ```
 
-<<<<<<< HEAD
-=======
-To use this procedure from .NET code, you must specify the data type of the ref cursor being passed as an `IN` parameter, as shown in the script.
-
->>>>>>> 1d84edf6
 The following C# code uses the stored procedure to retrieve employee names from the `emp` table:
 
 ```Text
