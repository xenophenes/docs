--- conflicted
+++ resolved
@@ -503,7 +503,6 @@
 zypper -n install edb-pgpool<xx>
 ```
 
-<<<<<<< HEAD
 ## Installing Pgpool-II on a ppc64le SLES 12 Host
 
 There are two steps to completing an installation:
@@ -548,9 +547,6 @@
 ```shell
 zypper -n install edb-pgpool43
 ```
-=======
-where &lt;xx> is the Pgpool-II version you want to install.
->>>>>>> e132bb75
 
 
 
