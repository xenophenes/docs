--- conflicted
+++ resolved
@@ -494,7 +494,6 @@
 
 # Refresh the metadata
 zypper refresh
-<<<<<<< HEAD
 ```
 
 #### Installing the Package
@@ -543,8 +542,6 @@
 
 # Install OpenJDK (version 11) 
 zypper -n install java-11-openjdk
-=======
->>>>>>> e5936e7e
 ```
 
 #### Installing the Package
