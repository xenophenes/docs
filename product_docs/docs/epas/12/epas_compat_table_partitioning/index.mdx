---
navTitle: Table Partitioning Guide
title: "Database Compatibility Table Partitioning Guide"

---

In a partitioned table, one logically large table is broken into smaller physical pieces. Partitioning can provide several benefits:

-   Query performance can be improved dramatically in certain situations, particularly when most of the heavily accessed rows of the table are in a single partition or a small number of partitions. Partitioning allows you to omit the partition column from the front of an index, reducing index size and making it more likely that the heavily used parts of the index fits in memory.
-   When a query or update accesses a large percentage of a single partition, performance may improve because the server will perform a sequential scan of the partition instead of using an index and random access reads scattered across the whole table.
-   A bulk load (or unload) can be implemented by adding or removing partitions, if you plan that requirement into the partitioning design. `ALTER TABLE` is far faster than a bulk operation. It also entirely avoids the `VACUUM` overhead caused by a bulk `DELETE`.
-   Seldom-used data can be migrated to less-expensive (or slower) storage media.

Table partitioning is worthwhile only when a table would otherwise be very large. The exact point at which a table will benefit from partitioning depends on the application; a good rule of thumb is that the size of the table should exceed the physical memory of the database server.

This document discusses the aspects of table partitioning compatible with Oracle databases that are supported by Advanced Server.

!!! Note
    This document and particularly the partitioning presented in this chapter do not describe the *declarative partitioning* feature, which has been introduced with PostgreSQL version 10. Note that PostgreSQL declarative partitioning is supported in Advanced Server 10 in addition to the table partitioning compatible with Oracle databases as described in this chapter. For information about declarative partitioning, see the PostgreSQL core documentation available at: <https://www.postgresql.org/docs/12/static/ddl-partitioning.html>

<<<<<<< HEAD
The PostgreSQL `INSERT... ON CONFLICT DO NOTHING/UPDATE` clause (commonly known as `UPSERT`) is not supported on Oracle-styled partitioned tables. If you include the `ON CONFLICT DO NOTHING/UPDATE` clause when invoking the INSERT command to add data to a partitioned table, the server will return an error.

<div class="toctree" maxdepth="6">

introduction selecting_a_partition_type using_partition_pruning partitioning_commands_compatible_with_oracle_databases handling_stray_values_in_a_list_or_range_partitioned_table specifying_multiple_partitioning_keys_in_a_range_partitioned_table retrieving_information_about_a_partitioned_table conclusion

</div>
=======
The PostgreSQL 9.6 `INSERT... ON CONFLICT DO NOTHING/UPDATE` clause (commonly known as `UPSERT`) is not supported on Oracle-styled partitioned tables. If you include the `ON CONFLICT DO NOTHING/UPDATE` clause when invoking the INSERT command to add data to a partitioned table, the server will return an error.
>>>>>>> 6a3725eb
<|MERGE_RESOLUTION|>--- conflicted
+++ resolved
@@ -18,14 +18,4 @@
 !!! Note
     This document and particularly the partitioning presented in this chapter do not describe the *declarative partitioning* feature, which has been introduced with PostgreSQL version 10. Note that PostgreSQL declarative partitioning is supported in Advanced Server 10 in addition to the table partitioning compatible with Oracle databases as described in this chapter. For information about declarative partitioning, see the PostgreSQL core documentation available at: <https://www.postgresql.org/docs/12/static/ddl-partitioning.html>
 
-<<<<<<< HEAD
 The PostgreSQL `INSERT... ON CONFLICT DO NOTHING/UPDATE` clause (commonly known as `UPSERT`) is not supported on Oracle-styled partitioned tables. If you include the `ON CONFLICT DO NOTHING/UPDATE` clause when invoking the INSERT command to add data to a partitioned table, the server will return an error.
-
-<div class="toctree" maxdepth="6">
-
-introduction selecting_a_partition_type using_partition_pruning partitioning_commands_compatible_with_oracle_databases handling_stray_values_in_a_list_or_range_partitioned_table specifying_multiple_partitioning_keys_in_a_range_partitioned_table retrieving_information_about_a_partitioned_table conclusion
-
-</div>
-=======
-The PostgreSQL 9.6 `INSERT... ON CONFLICT DO NOTHING/UPDATE` clause (commonly known as `UPSERT`) is not supported on Oracle-styled partitioned tables. If you include the `ON CONFLICT DO NOTHING/UPDATE` clause when invoking the INSERT command to add data to a partitioned table, the server will return an error.
->>>>>>> 6a3725eb
