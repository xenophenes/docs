--- conflicted
+++ resolved
@@ -59,13 +59,7 @@
 
 Click the add icon (+) to add each additional step, or select the `Schedules` tab to define the job schedule.
 
-<<<<<<< HEAD
-> **Note:**
->
-> When you create the Job, the time fields under `Schedules` tab takes the timezone of the client machine. While saving the jobs on the PEM Server, the timezone gets converted according to PEM Server's timezone irrespective of PEM Agent's location.
-=======
 **Note:** When you create the Job, the time fields under `Schedules` tab takes the timezone of the client machine. While saving the jobs on the PEM Server, the timezone gets converted according to PEM Server's timezone irrespective of PEM Agent's location.
->>>>>>> c443dcbb
 
 Click the Add icon (+) to add a schedule for the job; then click the compose icon (located at the left side of the header) to open the schedule definition dialog:
 
