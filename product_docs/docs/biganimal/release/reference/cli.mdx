---
title: Using the BigAnimal CLI
---

Use the command line interface (CLI) for BigAnimal management activities such as cluster provisioning and getting cluster status from your terminal. The CLI is an efficient way to integrate with BigAnimal and enables system administrators and developers to script and automate the BigAnimal administrative operations.

## Installing the CLI

The CLI is available for Linux, MacOS, and Windows operating systems.

### Download the binary executable

-   For Linux operating systems, use the following command to get the latest version of the binary executable:
    ```shell
    curl -LO "https://cli.biganimal.com/download/$(uname -s)/$(uname -m)/latest/biganimal"
    ```

-   For all operating systems, download the executable binary [here](https://cli.biganimal.com/). After downloading, move the binary executable under a directory on your executable search path.

### (Optional) Validate the download

-   For Linux users:
    1. Copy the SHA256 checksum code for Linux distribution from the [BigAnimal CLI](https://cli.biganimal.com) page and store it as a local file such as `biganimal_linux_amd64.sha256`. Alternatively, click on the SHA256 code to download it as a file directly and verify the content of the downloaded file is identical to the checksum code showed on the page.
    2. From your local shell, validate the binary executable file against the checksum file:
        ```shell
        echo "$(<biganimal_linux_amd64.sha256) biganimal" | sha256sum --check
        ```

-   For Windows users:
    1. Download the SHA256 checksum code for Windows distribution from the [BigAnimal CLI](https://cli.biganimal.com) page and store it as a local file such as `biganimal_windows_amd64.sha256`. Alternatively, click on the SHA256 code to download it as a file directly and verify the content of the downloaded file is identical to the checksum code showed on the page.
    2.  Validate the binary executable file against the checksum file using `CertUtil`:
        ```shell
        CertUtil -hashfile biganimal.exe SHA256 type biganiml_windows_amd64.sha256
        ```
- For MacOS users:
    1. Download the SHA256 checksum code for MacOS distribution from the [BigAnimal CLI](https://cli.biganimal.com) page and store it as a local file such as `biganimal_darwin_amd64.sha256`. Alternatively, click on the SHA256 code to download it as a file directly and verify the content of the downloaded file is identical to the checksum code showed on the page.
    2. From MacOS terminal, validate the binary executable file against the checksum file:
        ```shell
        echo "$(<biganimal_darwin_amd64.sha256)  biganimal" | shasum -a256 -c
        ```


## Authenticate as a valid user

Before using the CLI to manage BigAnimal, you need to authenticate as a valid BigAnimal user. Use the `create-credential` command to authenticate, get an access token, and store it in a local credential. For example:

```shell
$ biganimal create-credential --name ba-user1 --address portal.biganimal.com  --port 443
Querying Authentication Endpoint for 'portal.biganimal.com
First, copy your one-time code:
         CWWG-SMXC
Then visit: https://auth.biganimal.com/activate
press [Enter] to continue in the web browser...

Credential "ba-user1" created!
```

You can create multiple credentials for different BigAnimal accounts and then set one as context of your current management session. Use `show-credentials` to list all available credentials and use `config set context_credential` to set a default credential for the current context. For example:

```
$ biganimal show-credentials
┏━━━━━━━━━━━━━━━━━━━━━━━━━━━━━━━━━━━━━━━━━━━━━━━━━━━━━━━━━━━━━━━━━━━━━━━━━━━━━━━━━━━━━━━━━━━━━━━━━━━━━┓
┃ Credentials                                                                                         ┃
┣━━━━━━━━━━┳━━━━━━━━━━━━━━━━━━━━━━━━━━━━━┳━━━━━━┳━━━━━━━━━━━┳━━━━━━━━━━━━━┳━━━━━━━━━━━━━━┳━━━━━━━━━━━━┫
┃ Name     ┃ Address                     ┃ Port ┃ TokenType ┃ AccessToken ┃ RefreshToken ┃ IdToken    ┃
┣━━━━━━━━━━╋━━━━━━━━━━━━━━━━━━━━━━━━━━━━━╋━━━━━━╋━━━━━━━━━━━╋━━━━━━━━━━━━━╋━━━━━━━━━━━━━━╋━━━━━━━━━━━━┫
┃ ba-user1 ┃ portal.biganimal.com ┃ 443  ┃ Bearer           ┃ **********  ┃ **********   ┃ ********** ┃
┃ ba-user2 ┃ portal.biganimal.com ┃ 443  ┃ Bearer           ┃ **********  ┃ **********   ┃ ********** ┃
┗━━━━━━━━━━┻━━━━━━━━━━━━━━━━━━━━━━━━━━━━━┻━━━━━━┻━━━━━━━━━━━┻━━━━━━━━━━━━━┻━━━━━━━━━━━━━━┻━━━━━━━━━━━━┛
$ biganimal config set context_credential ba-user1
The credential ba-user1 has been set up
```

!!! Note
	If you are a free trial account user,  add the `--free-trial` flag in the `create-credential` command.


## Configuring
The initial running of the CLI creates a hidden configuration folder in your user root directory. For example, for Linux it’s `${HOME}/.edb-cli`. The CLI persists the configuration file in this directory as well as the credentials.

Don’t edit files in this directory directly. Instead, use the `config` subcommand to list and update the configuration settings of the CLI. Use the following command to get detailed usage and available configurations inforamtion:
```shell
$ biganimal config
```

### Available configuration settings

| Setting              | Description                                                      |
| -------------------- | ---------------------------------------------------------------- |
| `context_credential` | The default credential used in the following commands. |
| `output_mode`        | The command line output format: table, json, xml, or yaml.   |
| `confirm_mode`       | If enabled, create/update/delete commands require user confirmation. |
| `interactive_mode`   | If enabled, CLI prompts for missing flags and available options. See [Interactive mode](#interactive-mode) for more information.|
| `check_update_mode`  | If enabled, CLI detects new updates automatically and prompts for download. |


## Usability features 

### Online command reference and help
Use the `-h` or `--help` flags for more information on the CLI commands. You can use these flags on the `biganimal` command to get a listing of all the available subcommands (`biganimal -h`) or on a subcommand to get information on that particular command (for example, `biganimal create-cluster -h`).
  
### Auto completion
You can enable command line auto completion for bash, fish, powershell, and zsh. To set up auto completion: 

```shell
$ biganimal completion
```

### Interactive mode
In interactive mode, the CLI prompts you for any missing mandatory flags and lists any available options for your current context. To enable interactive mode:

```shell
$ biganimal config set interactive_mode on
```

## Sample use cases
These examples show Azure as the cloud provider. The functionality is the same when using AWS.

### Create a cluster in interactive mode

The default mode for the `create-cluster` command is an interactive mode that guides you through the required cluster configuration by providing you with the valid values.

!!!Tip
You can turn off prompting using the `biganimal config set interactive_mode off` command. With prompting disabled, if there are any missing required flags, the CLI exits with an error.
!!!

```shell
$ biganimal create-cluster
Cluster Name: my-biganimal-cluster
Password: ************
Cluster architecture: High Availability
PostgreSQL type: Oracle Compatible
PostgreSQL version: 14
Provider: Azure
Region: (US) East US
Instance type: D4s v4(4vCPU, 16GB RAM)
Volume type: Azure Premium Storage
Use the arrow keys to navigate: ↓ ↑
Volume properties?
  ▸ P1 (4 Gi, 120 Provisioned IOPS, 25 Provisioned MB/s)
    P2 (8 Gi, 120 Provisioned IOPS, 25 Provisioned MB/s)
    P3 (16 Gi, 120 Provisioned IOPS, 25 Provisioned MB/s)
    P4 (32 Gi, 120 Provisioned IOPS, 25 Provisioned MB/s)
    P6 (64 Gi, 240 Provisioned IOPS, 50 Provisioned MB/s)
    P10 (128 Gi, 500 Provisioned IOPS, 100 Provisioned MB/s)
    P20 (512 Gi, 2300 Provisioned IOPS, 150 Provisioned MB/s)
    P40 (2 Ti, 7500 Provisioned IOPS, 250 Provisioned MB/s)
    P70 (16 Ti, 18000 Provisioned IOPS, 750 Provisioned MB/s)
    P60 (8 Ti, 16000 Provisioned IOPS, 500 Provisioned MB/s)
    P15 (256 Gi, 1100 Provisioned IOPS, 125 Provisioned MB/s)
    P80 (32 Ti, 20000 Provisioned IOPS, 900 Provisioned MB/s)
    P30 (1 Ti, 5000 Provisioned IOPS, 200 Provisioned MB/s)
    P50 (4 Ti, 7500 Provisioned IOPS, 250 Provisioned MB/s)
```

You are prompted to confirm you want to create the cluster. After the cluster creation process is completed, it generates a cluster ID.

```
$ biganimal create-cluster
........
Are you sure you want to Create Cluster ? [y|n]: y
Create Cluster operation is started
Cluster ID is "p-gxhkfww1fe"
To check current state, run: biganimal show-clusters --id p-gxhkfww1fe
```

Check your cluster was created successfully using the `show-clusters` command shown in the return message:

```
$ biganimal show-clusters --id p-gxhkfww1fe
┌─────────────────────────────────────────────────────────────────────────────────────────────────────────────────────────────────────────────┐
│ Clusters                                                                                                                                    │
├──────────────┬──────────────────────┬────────────────────┬──────────┬──────────────┬──────────────┬──────────────────────────────┬─────────┤
│ ID           │ Name                 │ Status             │ Provider │ Region       │ Instance Type │ Postgres Type                │ Version │
├──────────────┼──────────────────────┼────────────────────┼──────────┼──────────────┼───────────────┼──────────────────────────────┼─────────┤
│ p-gxhkfww1fe │ my-biganimal-cluster │ Setting up primary │ Azure    │ (US) East US │ D4s v4        │ Oracle Compatible            │ 14      │
└──────────────┴─────────────────────┴────────────────────┴──────────┴──────────────┴───────────────┴──────────────────────────────┴─────────┘
```


### Create a cluster using a configuration file

You can use the `--clusterConfigFile` command to create one or more clusters with the same configuration in a noninteractive mode.

Here is a sample configuration file in YAML format with Azure specified as the provider:

```
  # config_file.yaml
  ---
  clusterArchitecture: ha                                                         # <string:  cluster architecture, valid values ["single" | "ha" | "eha"]>
  provider: azure                                                                 # <string:  cloud provider id>
  clusterName: my-biganimal-cluster                                               # <string:  cluster name>
  password: ************                                                          # <string:  cluster password (must be at least 12 characters)>
  postgresType: epas                                                              # <string:  postgresType id, valid values ["postgres" | "epas" | "pgextended"]>
  postgresVersion: "14"                                                           # <string:  postgres version>
  region: eastus                                                                  # <string:  provider region id>
  instanceType: azure:Standard_D4s_v4                                             # <string:  instance type id>
  volumeType: azurepremiumstorage                                                 # <string:  volume type id>
  volumeProperties: P1                                                            # <string:  Applicable to Azure only, volume properties id>
  volumePropertySize: "4Gi"                                                       # <string:  Applicable to AWS-gp3 only, volume size in Byte, you may append unit suffix Ei,Pi,Ti,Gi,Mi,Ki,E,P,T,G,M,K.>
  networking: public                                                              # <string:  input "private" or "public" network>
  allowIpRangeMap:                                                                # <list: IP Range to allow network traffic to your cluster from the public Internet>
    - cidr: 9.9.9.9/28                                                            # <string: CIDR of allowed source IP range>
      description: Allow traffic from App A                                       # <string: The description of this allowed ip range>
    - cidr: 10.10.10.10/27                                                        # <string: CIDR of allowed source IP range>
      description: Allow traffic from App B                                       # <string: The description of this allowed ip range>
  pgConfigMap:                                                                    # <Object: Postgres configuration>
    application_name: test_app                                                    # <string: set the database "application_name" property to "test_app">
    array_nulls: true                                                             # <bool: set the database "array_nulls" property to True>
  highAvailability: true                                                          # DEPRECATED! use "clusterArchitecture" to set cluster architecture <bool: turn on high-availability>
  ---
```

!!! Note
For backward compatibility, `allowIpRangeMap` and `pgConfigMap` properties also support embeded JSON format
  ```
  allowIpRangeMap: [["9.9.9.9/28", "Allow traffic from App A"],["10.10.10.10/27", "Allow traffice from App B"]]
  pgConfigMap: [["application_name","test_app"],["array_nulls","true"]] 
  ```
!!!

To create the cluster using the sample configuration file `config_file.yaml`:

```shell
biganimal create-cluster --clusterConfigFile ./config_file.yaml
```

To query an enumeration of valid values for above BigAnimal and cloud service provider related properties, CLI provides you a series of subcommands, for example: `show-cluster-architecture` is used to list all available cloud architecture to your current login account.

```shell
biganimal show-cluster-architecture
┌──────────────────────────────────────────────┐
│ Architecture                                 │
├────────┬───────────────────────────┬─────────┤
│ ID     │ Name                      │ Status  │
├────────┼───────────────────────────┼─────────┤
│ eha    │ Extreme High Availability │ enabled │
│ ha     │ High Availability         │ enabled │
│ single │ Single Node               │ enabled │
└────────┴───────────────────────────┴─────────┘
```

!!!Note
"Extreme High Availability" architecture is not enabled by default, to get access to this offering, please contact your sales representative or support.
!!!

For more information 
!!!Tip
You can turn off the confirmation step with the `biganimal disable-confirm` command.
!!!

### Get cluster connection information

To use your BigAnimal cluster, you first need to get your cluster's connection information. To get your cluster's connection information, use the `show-cluster-connection` command:

```
$ biganimal show-cluster-connection --name my-biganimal-cluster --provider azure --region eastus
┏━━━━━━━━━━━━━━━━━━━━━━━━━━━━━━━━━━━━━━━━━━━━━━━━━━━━━━━━━━━━━━━━━━━━━━━━━━━━━━━━━━━━━━━━━━━━━━━━┓
┃ Connection String                                                                              ┃
┣━━━━━━━━━━━━━━━━━━━━━━━━━━━━━━━━━━━━━━━━━━━━━━━━━━━━━━━━━━━━━━━━━━━━━━━━━━━━━━━━━━━━━━━━━━━━━━━━┫
┃ postgres://edb_admin@p-gxhkfww1fe.30glixgayvwhtmn3.biganimal.io:5432/edb_admin?sslmode=require ┃
┗━━━━━━━━━━━━━━━━━━━━━━━━━━━━━━━━━━━━━━━━━━━━━━━━━━━━━━━━━━━━━━━━━━━━━━━━━━━━━━━━━━━━━━━━━━━━━━━━┛
```

!!!tip
You can query the complete connection information with other output formats, like JSON or YAML. For example:

```shell
biganimal show-cluster-connection --name my-biganimal-cluster --provider azure --region eastus --ouput json
```
!!!

### Update cluster

After the cluster is created, you can update attributes of the cluster including both the cluster’s profile and its deployment architecture. You can update the following attributes:

-   Cluster name
-   Password of administrator account
-   Cluster Architecture
-   Instance type of cluster
-   Instance volume properties
-   Networking
-   Allowed IP list
-   Postgres database configuration

For example, to set the public allowed IP range list, use the `--cidr-blocks` flag:

```shell
$ biganimal update-cluster --name my-biganimal-cluster --provider azure --region eastus --cidr-blocks --cidr-blocks "9.9.9.9/28=Traffic from App A"
```

To check whether the setting took effect, use the `show-clusters` command and view the detailed cluster information output in JSON format. For example,

```shell
$ biganimal show-clusters --name my-biganimal-cluster --provider azure --region eastus --output json | jq '.[0].allowIpRangeMap'
[
  [
    "9.9.9.9/28",
    "Traffic from App A"
  ]
]
```

### Update the Postgres configuration of a cluster

To update the Postgres configuration of a BigAnimal cluster directly from the CLI:

```shell
biganimal update-cluster --id p-gxhkfww1fe --pg-config "application_name=ba_test_app,array_nulls=false"
Update Cluster operation is started
Cluster ID is "p-gxhkfww1fe"
```
To specify multiple configurations, you can use multiple `--pg-config` flags or include multiple configuration settings as a key-value array string separated by commas in one `--pg-config` flag. If a Postgres setting contains a comma, you need to specify it with a separate `--pg-config` flag.

!!! Note
You may update "Cluster Architecture" with `--cluster-architecture` flag, the only supported scenario is to update a “Single Node” cluster to a “High Availability” cluster.
!!!


### Restore a cluster
Biganimal continuously backs up your PostgrSQL clusters. Using CLI you can restore a cluster from its backup to any point in time as long as the backups are retained in the backup storage. The restored cluster can be a in another region and with different configurations, you can specify new configurations in restore command. For example:

<<<<<<< HEAD
```
biganimal restore-cluster --name "my-biganimal-cluster" --provider "azure" --region "eastus" --password "mypassword@123" --new-name "my-biganimal-cluster-restored" --new-region="eastus2" --cluster-architecture "single" --instance-type "azure:Standard_E2s_v3" --volume-type "azurepremiumstorage" --volume-property "P1" --networking "public" --cidr-blocks="10.10.10.10/27=Traffic from App B" --restore-point "2022-01-26T15:04:05+0800"
=======
```shell
biganimal restore-cluster --name "my-biganimal-cluster" --provider "azure" --region "eastus" --password "mypassword@123" --new-name "my-biganimal-cluster-restored" --new-region="eastus2" --instance-type azure:Standard_E2s_v3 --volume-type azurepremiumstorage --volume-property P1 --networking public --cidr-blocks="10.0.0.1/16=app traffic" --high-availability=true --restore-point 2022-01-26T15:04:05+0800
>>>>>>> a34fd309
```

The password for the restored cluster is a mandatory. The other parameters, if not specified, inherit the source database's settings. In interactive mode, the source database's settings appear as the default input, or appear as the first option in a selection list.

To restore a deleted cluster, use `--from-deleted` flag in the command.

!!! Note
Restore a cluster in "Single" cluster to a "High Availability" cluster is supported, vice versa. The "Extreme High Availability" cluster can only be restored to a cluster in same architecture.
!!!

### Delete a cluster

To delete a cluster you no longer need, use the `delete-cluster` command. For example:

```shell
$ biganimal delete-cluster --name my-biganimal-cluster --provider azure --region eastus
```

You can list all deleted clusters with the `show-deleted-clusters` command and restore them from their history backups as needed.<|MERGE_RESOLUTION|>--- conflicted
+++ resolved
@@ -320,13 +320,8 @@
 ### Restore a cluster
 Biganimal continuously backs up your PostgrSQL clusters. Using CLI you can restore a cluster from its backup to any point in time as long as the backups are retained in the backup storage. The restored cluster can be a in another region and with different configurations, you can specify new configurations in restore command. For example:
 
-<<<<<<< HEAD
-```
+```shell
 biganimal restore-cluster --name "my-biganimal-cluster" --provider "azure" --region "eastus" --password "mypassword@123" --new-name "my-biganimal-cluster-restored" --new-region="eastus2" --cluster-architecture "single" --instance-type "azure:Standard_E2s_v3" --volume-type "azurepremiumstorage" --volume-property "P1" --networking "public" --cidr-blocks="10.10.10.10/27=Traffic from App B" --restore-point "2022-01-26T15:04:05+0800"
-=======
-```shell
-biganimal restore-cluster --name "my-biganimal-cluster" --provider "azure" --region "eastus" --password "mypassword@123" --new-name "my-biganimal-cluster-restored" --new-region="eastus2" --instance-type azure:Standard_E2s_v3 --volume-type azurepremiumstorage --volume-property P1 --networking public --cidr-blocks="10.0.0.1/16=app traffic" --high-availability=true --restore-point 2022-01-26T15:04:05+0800
->>>>>>> a34fd309
 ```
 
 The password for the restored cluster is a mandatory. The other parameters, if not specified, inherit the source database's settings. In interactive mode, the source database's settings appear as the default input, or appear as the first option in a selection list.
