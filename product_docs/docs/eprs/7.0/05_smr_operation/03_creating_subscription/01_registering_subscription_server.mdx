---
title: "Registering a subscription server"
---

<div id="registering_subscription_server" class="registered_link"></div>

When you register a subscription server, you're identifying the network location, admin user name, and password of a specific, running, subscription server instance that you want to use to manage all aspects of the subscriptions you create subordinate to it.

It's important that you record the login information for the subscription server. You must always use this same subscription server instance to manage all subscriptions created subordinate to it as represented in the Replication Server console replication tree.

**Step 1:** Start the subscription server if it's not already running. Repeat the same process as in Step 1 of [Registering a publication server](../02_creating_publication/01_registering_publication_server/#registering_publication_server).

!!! Note
    If you're using Oracle publication or subscription databases and the subscription server wasn't restarted after copying the Oracle JDBC driver to the `lib/jdbc` subdirectory of your Replication Server installation, restart the subscription server.

<<<<<<< HEAD
**For Linux only:** To start, stop, or restart `edb-xdbsubserver` for the subscription server, use the `systemctl` command for CentOS 7 or RHEL 7 and CentOS 8 or RHEL 8 and the `service` command for previous Linux versions. See [Registering a publication server](../02_creating_publication/01_registering_publication_server/#registering_publication_server) for information on how to use these commands.
=======
**For Linux only:** Use the `systemctl` command for CentOS 7 or RHEL 7 and Rocky Linux 8 or AlmaLinux 8 or RHEL 8, and the service command for previous Linux versions to start, stop, or restart `edb-xdbsubserver` for the subscription server. See [Registering a Publication Server](../02_creating_publication/01_registering_publication_server/#registering_publication_server) for information on how these commands are used.
>>>>>>> 44d2d0d5

**For Windows only:** Open **Control Panel > System and Security > Administrative Tools > Services**. Use the **Start** or **Restart** link for the service named Subscription Service for Replication Server.

If the subscription server doesn't start, see [Publication and subscription server startup failures](../../10_appendix/03_resolving_problems/02_where_to_look_for_errors/#pub_and_sub_startup_failures).

**Step 2:** Register the subscription server. Open the Replication Server console from the system’s application menu. For Replication Server installed from a Replication Server RPM package, start the Replication Server console by invoking the script `XDB_HOME/bin/runRepConsole.sh`.

**Step 3:** Select the top-level Replication Servers node. Select **File > Subscription Server > Register Server**. 

In the `Register Subscription Server` dialog box, enter the values you supplied during the Replication Server installation unless otherwise specified.

-   **Host**. Network IP address of the host running the subscription server. This is the network IP address used for `sub_ipaddr` in the `pg_hba.conf` file in [Postgres server authentication](../01_prerequisites/06_verifying_host_accessibility/#postgres_server_auth). Don't use `localhost` for this field.
-   **Port**. Port number the subscription server is using. This is the port number you specified on the Subscription Server Details screen in Step 17 of [Installing with Stack Builder or StackBuilder Plus](../../03_installation/01_installing_with_stackbuilder/#installing_with_stackbuilder).
-   **User Name**. Admin user name used to authenticate your use of this subscription server. This is the user name you specified on the Replication Server Admin User Details screen in Step 15 of [Installing with Stack Builder or StackBuilder Plus](../../03_installation/01_installing_with_stackbuilder/#installing_with_stackbuilder).
-   **Password**. Password of the admin user given in the **User Name** field.
-   **Save login information**. Select this box if you don't want to register the subscription server each time you open the Replication Server console. See [Saving server login information](../../04_intro_xdb_console/#saving_server_login_info) for additional information on the advantages and disadvantages of saving server login information.

!!! Note
    The user name and password combination you enter is authenticated against the admin user name and password in the Replication Server configuration file residing on the host with the IP address you enter in the **Host** field.

After you fill in the fields, select **Register**. A Subscription Server node appears in the replication tree of the Replication Server console.<|MERGE_RESOLUTION|>--- conflicted
+++ resolved
@@ -13,11 +13,7 @@
 !!! Note
     If you're using Oracle publication or subscription databases and the subscription server wasn't restarted after copying the Oracle JDBC driver to the `lib/jdbc` subdirectory of your Replication Server installation, restart the subscription server.
 
-<<<<<<< HEAD
-**For Linux only:** To start, stop, or restart `edb-xdbsubserver` for the subscription server, use the `systemctl` command for CentOS 7 or RHEL 7 and CentOS 8 or RHEL 8 and the `service` command for previous Linux versions. See [Registering a publication server](../02_creating_publication/01_registering_publication_server/#registering_publication_server) for information on how to use these commands.
-=======
 **For Linux only:** Use the `systemctl` command for CentOS 7 or RHEL 7 and Rocky Linux 8 or AlmaLinux 8 or RHEL 8, and the service command for previous Linux versions to start, stop, or restart `edb-xdbsubserver` for the subscription server. See [Registering a Publication Server](../02_creating_publication/01_registering_publication_server/#registering_publication_server) for information on how these commands are used.
->>>>>>> 44d2d0d5
 
 **For Windows only:** Open **Control Panel > System and Security > Administrative Tools > Services**. Use the **Start** or **Restart** link for the service named Subscription Service for Replication Server.
 
